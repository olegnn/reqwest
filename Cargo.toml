--- conflicted
+++ resolved
@@ -31,12 +31,8 @@
 tokio = "0.1.7"
 tokio-io = "0.1"
 url = "1.2"
-<<<<<<< HEAD
-uuid = { version = "0.6", features = ["v4"] }
+uuid = { version = "0.7", features = ["v4"] }
 socks = { git = "https://github.com/sfackler/rust-socks.git", optional = true }
-=======
-uuid = { version = "0.7", features = ["v4"] }
->>>>>>> 55fcedcf
 
 [dev-dependencies]
 env_logger = "0.5"
